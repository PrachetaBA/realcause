--- conflicted
+++ resolved
@@ -118,16 +118,7 @@
     return summary, all_runs
 
 
-<<<<<<< HEAD
-def main(args):
-    helpers.create(*args.saveroot.split("/"))
-    logger = helpers.Logging(args.saveroot, "log.txt")
-    logger.info(args)
-
-    # save args
-    with open(os.path.join(args.saveroot, "args.txt"), "w") as file:
-        file.write(json.dumps(args.__dict__, indent=4))
-=======
+
 def main(args, save_args=True, log_=True):
     helpers.create(*args.saveroot.split('/'))
     logger = helpers.Logging(args.saveroot, 'log.txt', log_)
@@ -137,7 +128,6 @@
     if save_args:
         with open(os.path.join(args.saveroot, 'args.txt'), 'w') as file:
             file.write(json.dumps(args.__dict__, indent=4))
->>>>>>> 5b2e80c5
 
     # dataset
     logger.info(f"getting data: {args.data}")
